<<<<<<< HEAD
"""
AppContext for managing the Word application instance and the active document state.
"""

import logging
import os
import shutil
import traceback
from typing import Optional, cast

import pythoncom
from pythoncom import com_error
from win32com.client.dynamic import CDispatch

from .errors import ErrorCode, WordDocumentError

# Configure logger
logger = logging.getLogger(__name__)


class AppContext:
    """
    Application context that holds the Word application instance and the active document.
    This class acts as a state container. The lifecycle of the Word application
    itself is managed by the server's lifespan manager.
    """

    # Singleton instance
    _instance = None

    def __new__(cls):
        if cls._instance is None:
            cls._instance = super(AppContext, cls).__new__(cls)
            cls._instance._initialized = False
        return cls._instance

    @classmethod
    def get_instance(cls) -> "AppContext":
        """Get the singleton instance of AppContext, creating it if it doesn't exist"""
        if cls._instance is None:
            cls._instance = cls()
        return cls._instance

    def __init__(self):
        """
        Initialize the AppContext with a running Word application instance.
        """
        # Prevent duplicate initialization
        if self._initialized:
            return

        # Initialize attributes first
        self._temp_word_app: Optional[CDispatch] = None
        self._active_document: Optional[CDispatch] = None
        self._word_app: Optional[CDispatch] = None

        self._initialized = True

    def set_word_app(self, word_app: Optional[CDispatch] = None) -> None:
        """
        Set the Word application instance for the context.

        Args:
            word_app: An active Word application dispatch object.
        """
        self._word_app = word_app

    def _clear_com_cache(self):
        """Clear win32com cache to resolve CLSIDToPackageMap errors"""
        try:
            # 获取gen_py目录路径，使用win32com的内置路径
            import win32com

            gen_path = os.path.join(win32com.__gen_path__, "win32com", "gen_py")
            logger.info(f"Checking win32com cache at: {gen_path}")

            # 检查目录是否存在
            if os.path.exists(gen_path):
                logger.info(f"Clearing win32com cache at: {gen_path}")
                # 尝试删除目录
                shutil.rmtree(gen_path)
                logger.info("Cleared win32com cache successfully")
                return True
            else:
                logger.warning(f"win32com cache directory not found: {gen_path}")
                # 尝试查找其他可能的缓存位置
                temp_gen_path = os.path.join(
                    os.environ.get("TEMP", "C:\\temp"), "gen_py"
                )
                if os.path.exists(temp_gen_path):
                    logger.info(
                        f"Clearing win32com cache at temp location: {temp_gen_path}"
                    )
                    shutil.rmtree(temp_gen_path)
                    logger.info(
                        "Cleared win32com cache from temp location successfully"
                    )
                    return True
                return False
        except PermissionError as e:
            logger.error(f"Permission denied when clearing win32com cache: {e}")
            return False
        except Exception as e:
            logger.error(f"Failed to clear win32com cache: {e}")
            logger.error(f"Traceback: {traceback.format_exc()}")
            return False

    def get_word_app(self, create_if_needed: bool = False) -> Optional[CDispatch]:
        """
        Get the Word application instance, optionally creating it if needed.

        Args:
            create_if_needed: Whether to create a new Word app instance if one doesn't exist.

        Returns:
            The Word application instance or None if not available and not created.
        """
        # Return existing Word app if available
        if self._word_app is not None:
            return self._word_app

        # If we shouldn't create and don't have one, return None
        if not create_if_needed:
            return None

        # Don't try to attach to existing instances, always create a new one
        try:
            logger.info("Attempting to create Word Application instance...")
            # 确保每次都使用新的win32com.client导入
            import win32com.client

            self._word_app = win32com.client.Dispatch("Word.Application")
            logger.info("Started a new Word application instance.")
            return self._word_app
        except AttributeError as e:
            logger.error(f"COM cache error detected: {e}")
            logger.error(f"Error type: {type(e).__name__}")
            logger.error(f"Traceback: {traceback.format_exc()}")

            # Try to clear COM cache and retry
            if self._clear_com_cache():
                try:
                    logger.info(
                        "Retrying Word Application creation after cache clear..."
                    )
                    # 重新导入win32com.client以确保使用清除后的缓存
                    import importlib

                    import win32com.client

                    importlib.reload(win32com.client)

                    self._word_app = win32com.client.Dispatch("Word.Application")
                    logger.info(
                        "Successfully created Word application instance after cache clear."
                    )
                    return self._word_app
                except Exception as retry_e:
                    logger.error(
                        f"Failed to start Word Application after cache clear: {retry_e}"
                    )
                    logger.error(f"Retry error type: {type(retry_e).__name__}")
                    logger.error(f"Retry traceback: {traceback.format_exc()}")
            else:
                logger.error(
                    "Failed to clear COM cache, cannot retry Word Application creation"
                )
            return None
        except Exception as e:
            logger.error(f"Failed to start Word Application: {e}")
            logger.error(f"Error type: {type(e).__name__}")
            logger.error(f"Traceback: {traceback.format_exc()}")
            return None

    def get_active_document(self) -> Optional[CDispatch]:
        """Get the current active document."""
        return self._active_document

    def set_active_document(self, doc: Optional[CDispatch]) -> None:
        """Set the current active document."""
        self._active_document = doc

    def clear_active_document(self) -> None:
        """Clear the current active document."""
        self._active_document = None

    def open_document(self, file_path: str) -> None:
        """Open a document in the Word application.

        Args:
            file_path: The absolute path to the document to open.
        """

        if file_path:
            try:
                logger.info(f"尝试打开文档: {file_path}")

                # Convert to absolute path for COM
                abs_path = os.path.abspath(file_path)
                logger.info(f"绝对路径: {abs_path}")

                # Check if file exists
                if not os.path.exists(abs_path):
                    raise FileNotFoundError(f"文件不存在: {abs_path}")

                logger.info(f"文件存在: {os.path.exists(abs_path)}")
                logger.info(f"文件大小: {os.path.getsize(abs_path)} bytes")

                # Get or create Word application instance as needed
                word_app = self.get_word_app(create_if_needed=True)
                if word_app is None:
                    raise RuntimeError("无法获取或创建Word应用程序实例")

                # Make the application visible
                word_app.Visible = True

                # Try to open document using main application's Documents collection
                logger.info("尝试访问Documents集合...")
                documents = word_app.Documents
                logger.info(f"Documents对象类型: {type(documents)}")

                # Try to open document
                self._active_document = documents.Open(abs_path)
                logger.info(
                    f"使用主应用程序Documents集合打开文档成功: {self._active_document.Name}"
                )

                # Enable track changes
                if self._active_document and self._active_document.TrackRevisions:
                    self._active_document.TrackRevisions = False
            except pythoncom.com_error as e:
                error_code = e.args[0]
                error_message = e.args[1]
                logger.error(f"COM错误: {error_code}, {error_message}")
                traceback.print_exc()
                # 不再自动关闭文档，让调用者决定是否关闭
                # self.close_document()
                raise WordDocumentError(
                    ErrorCode.DOCUMENT_OPEN_ERROR,
                    f"Word COM error while opening document: {file_path}. Details: {e}",
                )
            except Exception as e:
                logger.error(f"打开文档时发生异常: {str(e)}")
                traceback.print_exc()
                # 不再自动关闭文档，让调用者决定是否关闭
                # self.close_document()
                raise IOError(f"Failed to open document: {file_path}. Error: {e}")
        else:
            # Get or create Word application instance as needed
            word_app = self.get_word_app(create_if_needed=True)
            if word_app is None:
                raise RuntimeError("无法获取或创建Word应用程序实例")

            word_app.Visible = True
            self._active_document = word_app.Documents.Add()

    def close_document(self) -> None:
        """Close the currently active document."""
        if self._active_document:
            try:
                # 只关闭活动文档，不退出Word应用
                self._active_document.Close(SaveChanges=0)  # 0 = wdDoNotSaveChanges
            except Exception as e:
                logger.error(f"关闭文档时出错: {str(e)}")
            finally:
                self._active_document = None

        # 不再关闭临时Word实例，避免Word应用意外关闭
        # 这样可以确保Word应用程序保持运行状态
=======
"""
AppContext for managing the Word application instance and the active document state.
"""

import logging
import os
import shutil
import traceback
from typing import Optional, cast

import pythoncom
from pythoncom import com_error
from win32com.client.dynamic import CDispatch

from .errors import ErrorCode, WordDocumentError

# Configure logger
logger = logging.getLogger(__name__)


class AppContext:
    """
    Application context that holds the Word application instance and the active document.
    This class acts as a state container. The lifecycle of the Word application
    itself is managed by the server's lifespan manager.
    """

    # Singleton instance
    _instance = None

    def __new__(cls, *args, **kwargs):
        # Create singleton only when there's no instance and no arguments
        if cls._instance is None:
            cls._instance = super(AppContext, cls).__new__(cls)
        # If instance exists but arguments are provided, return a new instance
        elif args or kwargs:
            return super(AppContext, cls).__new__(cls)
        return cls._instance

    @staticmethod
    def get_instance() -> "AppContext":
        """Get the singleton instance of AppContext, creating it if it doesn't exist"""
        if AppContext._instance is None:
            # Create a parameterless instance and let __init__ handle initialization
            AppContext._instance = AppContext()
        return AppContext._instance

    def __init__(self, word_app: Optional[CDispatch] = None):
        """
        Initialize the AppContext with a running Word application instance.

        Args:
            word_app: An active Word application dispatch object.
        """
        # Prevent duplicate initialization
        if hasattr(self, "_initialized"):
            return

        # Initialize attributes first
        self._temp_word_app: Optional[CDispatch] = None
        self._active_document: Optional[CDispatch] = None
        self._word_app: Optional[CDispatch] = None

        # Store the provided word_app if any
        if word_app is not None:
            self._word_app = word_app

        self._initialized = True

    def _clear_com_cache(self):
        """Clear win32com cache to resolve CLSIDToPackageMap errors"""
        try:
            # 获取gen_py目录路径，使用win32com的内置路径
            import win32com

            gen_path = os.path.join(win32com.__gen_path__, "win32com", "gen_py")
            logger.info(f"Checking win32com cache at: {gen_path}")

            # 检查目录是否存在
            if os.path.exists(gen_path):
                logger.info(f"Clearing win32com cache at: {gen_path}")
                # 尝试删除目录
                shutil.rmtree(gen_path)
                logger.info("Cleared win32com cache successfully")
                return True
            else:
                logger.warning(f"win32com cache directory not found: {gen_path}")
                # 尝试查找其他可能的缓存位置
                temp_gen_path = os.path.join(
                    os.environ.get("TEMP", "C:\\temp"), "gen_py"
                )
                if os.path.exists(temp_gen_path):
                    logger.info(
                        f"Clearing win32com cache at temp location: {temp_gen_path}"
                    )
                    shutil.rmtree(temp_gen_path)
                    logger.info(
                        "Cleared win32com cache from temp location successfully"
                    )
                    return True
                return False
        except PermissionError as e:
            logger.error(f"Permission denied when clearing win32com cache: {e}")
            return False
        except Exception as e:
            logger.error(f"Failed to clear win32com cache: {e}")
            logger.error(f"Traceback: {traceback.format_exc()}")
            return False

    def get_word_app(self, create_if_needed: bool = False) -> Optional[CDispatch]:
        """
        Get the Word application instance, optionally creating it if needed.

        Args:
            create_if_needed: Whether to create a new Word app instance if one doesn't exist.

        Returns:
            The Word application instance or None if not available and not created.
        """
        # Return existing Word app if available
        if self._word_app is not None:
            return self._word_app

        # If we shouldn't create and don't have one, return None
        if not create_if_needed:
            return None

        # Don't try to attach to existing instances, always create a new one
        try:
            logger.info("Attempting to create Word Application instance...")
            # 确保每次都使用新的win32com.client导入
            import win32com.client

            self._word_app = win32com.client.Dispatch("Word.Application")
            logger.info("Started a new Word application instance.")
            return self._word_app
        except AttributeError as e:
            logger.error(f"COM cache error detected: {e}")
            logger.error(f"Error type: {type(e).__name__}")
            logger.error(f"Traceback: {traceback.format_exc()}")

            # Try to clear COM cache and retry
            if self._clear_com_cache():
                try:
                    logger.info(
                        "Retrying Word Application creation after cache clear..."
                    )
                    # 重新导入win32com.client以确保使用清除后的缓存
                    import importlib

                    import win32com.client

                    importlib.reload(win32com.client)

                    self._word_app = win32com.client.Dispatch("Word.Application")
                    logger.info(
                        "Successfully created Word application instance after cache clear."
                    )
                    return self._word_app
                except Exception as retry_e:
                    logger.error(
                        f"Failed to start Word Application after cache clear: {retry_e}"
                    )
                    logger.error(f"Retry error type: {type(retry_e).__name__}")
                    logger.error(f"Retry traceback: {traceback.format_exc()}")
            else:
                logger.error(
                    "Failed to clear COM cache, cannot retry Word Application creation"
                )
            return None
        except Exception as e:
            logger.error(f"Failed to start Word Application: {e}")
            logger.error(f"Error type: {type(e).__name__}")
            logger.error(f"Traceback: {traceback.format_exc()}")
            return None

    def get_active_document(self) -> Optional[CDispatch]:
        """Get the current active document."""
        return self._active_document

    def set_active_document(self, doc: Optional[CDispatch]) -> None:
        """Set the current active document."""
        self._active_document = doc

    def clear_active_document(self) -> None:
        """Clear the current active document."""
        self._active_document = None

    def close_document(self):
        """关闭当前活动文档"""
        try:
            if self._active_document is not None:
                self._active_document.Close(SaveChanges=0)  # 不保存更改
                self._active_document = None
                return True
            return False
        except Exception as e:
            logger.error(f"Error closing document: {e}")
            return False

    def quit_word_app(self):
        """退出Word应用程序"""
        try:
            if self._word_app is not None:
                self._word_app.Quit()
                self._word_app = None
                self._active_document = None
                return True
            return False
        except Exception as e:
            logger.error(f"Error quitting Word application: {e}")
            return False
>>>>>>> bd8ea6b7
<|MERGE_RESOLUTION|>--- conflicted
+++ resolved
@@ -1,4 +1,3 @@
-<<<<<<< HEAD
 """
 AppContext for managing the Word application instance and the active document state.
 """
@@ -185,278 +184,6 @@
         """Clear the current active document."""
         self._active_document = None
 
-    def open_document(self, file_path: str) -> None:
-        """Open a document in the Word application.
-
-        Args:
-            file_path: The absolute path to the document to open.
-        """
-
-        if file_path:
-            try:
-                logger.info(f"尝试打开文档: {file_path}")
-
-                # Convert to absolute path for COM
-                abs_path = os.path.abspath(file_path)
-                logger.info(f"绝对路径: {abs_path}")
-
-                # Check if file exists
-                if not os.path.exists(abs_path):
-                    raise FileNotFoundError(f"文件不存在: {abs_path}")
-
-                logger.info(f"文件存在: {os.path.exists(abs_path)}")
-                logger.info(f"文件大小: {os.path.getsize(abs_path)} bytes")
-
-                # Get or create Word application instance as needed
-                word_app = self.get_word_app(create_if_needed=True)
-                if word_app is None:
-                    raise RuntimeError("无法获取或创建Word应用程序实例")
-
-                # Make the application visible
-                word_app.Visible = True
-
-                # Try to open document using main application's Documents collection
-                logger.info("尝试访问Documents集合...")
-                documents = word_app.Documents
-                logger.info(f"Documents对象类型: {type(documents)}")
-
-                # Try to open document
-                self._active_document = documents.Open(abs_path)
-                logger.info(
-                    f"使用主应用程序Documents集合打开文档成功: {self._active_document.Name}"
-                )
-
-                # Enable track changes
-                if self._active_document and self._active_document.TrackRevisions:
-                    self._active_document.TrackRevisions = False
-            except pythoncom.com_error as e:
-                error_code = e.args[0]
-                error_message = e.args[1]
-                logger.error(f"COM错误: {error_code}, {error_message}")
-                traceback.print_exc()
-                # 不再自动关闭文档，让调用者决定是否关闭
-                # self.close_document()
-                raise WordDocumentError(
-                    ErrorCode.DOCUMENT_OPEN_ERROR,
-                    f"Word COM error while opening document: {file_path}. Details: {e}",
-                )
-            except Exception as e:
-                logger.error(f"打开文档时发生异常: {str(e)}")
-                traceback.print_exc()
-                # 不再自动关闭文档，让调用者决定是否关闭
-                # self.close_document()
-                raise IOError(f"Failed to open document: {file_path}. Error: {e}")
-        else:
-            # Get or create Word application instance as needed
-            word_app = self.get_word_app(create_if_needed=True)
-            if word_app is None:
-                raise RuntimeError("无法获取或创建Word应用程序实例")
-
-            word_app.Visible = True
-            self._active_document = word_app.Documents.Add()
-
-    def close_document(self) -> None:
-        """Close the currently active document."""
-        if self._active_document:
-            try:
-                # 只关闭活动文档，不退出Word应用
-                self._active_document.Close(SaveChanges=0)  # 0 = wdDoNotSaveChanges
-            except Exception as e:
-                logger.error(f"关闭文档时出错: {str(e)}")
-            finally:
-                self._active_document = None
-
-        # 不再关闭临时Word实例，避免Word应用意外关闭
-        # 这样可以确保Word应用程序保持运行状态
-=======
-"""
-AppContext for managing the Word application instance and the active document state.
-"""
-
-import logging
-import os
-import shutil
-import traceback
-from typing import Optional, cast
-
-import pythoncom
-from pythoncom import com_error
-from win32com.client.dynamic import CDispatch
-
-from .errors import ErrorCode, WordDocumentError
-
-# Configure logger
-logger = logging.getLogger(__name__)
-
-
-class AppContext:
-    """
-    Application context that holds the Word application instance and the active document.
-    This class acts as a state container. The lifecycle of the Word application
-    itself is managed by the server's lifespan manager.
-    """
-
-    # Singleton instance
-    _instance = None
-
-    def __new__(cls, *args, **kwargs):
-        # Create singleton only when there's no instance and no arguments
-        if cls._instance is None:
-            cls._instance = super(AppContext, cls).__new__(cls)
-        # If instance exists but arguments are provided, return a new instance
-        elif args or kwargs:
-            return super(AppContext, cls).__new__(cls)
-        return cls._instance
-
-    @staticmethod
-    def get_instance() -> "AppContext":
-        """Get the singleton instance of AppContext, creating it if it doesn't exist"""
-        if AppContext._instance is None:
-            # Create a parameterless instance and let __init__ handle initialization
-            AppContext._instance = AppContext()
-        return AppContext._instance
-
-    def __init__(self, word_app: Optional[CDispatch] = None):
-        """
-        Initialize the AppContext with a running Word application instance.
-
-        Args:
-            word_app: An active Word application dispatch object.
-        """
-        # Prevent duplicate initialization
-        if hasattr(self, "_initialized"):
-            return
-
-        # Initialize attributes first
-        self._temp_word_app: Optional[CDispatch] = None
-        self._active_document: Optional[CDispatch] = None
-        self._word_app: Optional[CDispatch] = None
-
-        # Store the provided word_app if any
-        if word_app is not None:
-            self._word_app = word_app
-
-        self._initialized = True
-
-    def _clear_com_cache(self):
-        """Clear win32com cache to resolve CLSIDToPackageMap errors"""
-        try:
-            # 获取gen_py目录路径，使用win32com的内置路径
-            import win32com
-
-            gen_path = os.path.join(win32com.__gen_path__, "win32com", "gen_py")
-            logger.info(f"Checking win32com cache at: {gen_path}")
-
-            # 检查目录是否存在
-            if os.path.exists(gen_path):
-                logger.info(f"Clearing win32com cache at: {gen_path}")
-                # 尝试删除目录
-                shutil.rmtree(gen_path)
-                logger.info("Cleared win32com cache successfully")
-                return True
-            else:
-                logger.warning(f"win32com cache directory not found: {gen_path}")
-                # 尝试查找其他可能的缓存位置
-                temp_gen_path = os.path.join(
-                    os.environ.get("TEMP", "C:\\temp"), "gen_py"
-                )
-                if os.path.exists(temp_gen_path):
-                    logger.info(
-                        f"Clearing win32com cache at temp location: {temp_gen_path}"
-                    )
-                    shutil.rmtree(temp_gen_path)
-                    logger.info(
-                        "Cleared win32com cache from temp location successfully"
-                    )
-                    return True
-                return False
-        except PermissionError as e:
-            logger.error(f"Permission denied when clearing win32com cache: {e}")
-            return False
-        except Exception as e:
-            logger.error(f"Failed to clear win32com cache: {e}")
-            logger.error(f"Traceback: {traceback.format_exc()}")
-            return False
-
-    def get_word_app(self, create_if_needed: bool = False) -> Optional[CDispatch]:
-        """
-        Get the Word application instance, optionally creating it if needed.
-
-        Args:
-            create_if_needed: Whether to create a new Word app instance if one doesn't exist.
-
-        Returns:
-            The Word application instance or None if not available and not created.
-        """
-        # Return existing Word app if available
-        if self._word_app is not None:
-            return self._word_app
-
-        # If we shouldn't create and don't have one, return None
-        if not create_if_needed:
-            return None
-
-        # Don't try to attach to existing instances, always create a new one
-        try:
-            logger.info("Attempting to create Word Application instance...")
-            # 确保每次都使用新的win32com.client导入
-            import win32com.client
-
-            self._word_app = win32com.client.Dispatch("Word.Application")
-            logger.info("Started a new Word application instance.")
-            return self._word_app
-        except AttributeError as e:
-            logger.error(f"COM cache error detected: {e}")
-            logger.error(f"Error type: {type(e).__name__}")
-            logger.error(f"Traceback: {traceback.format_exc()}")
-
-            # Try to clear COM cache and retry
-            if self._clear_com_cache():
-                try:
-                    logger.info(
-                        "Retrying Word Application creation after cache clear..."
-                    )
-                    # 重新导入win32com.client以确保使用清除后的缓存
-                    import importlib
-
-                    import win32com.client
-
-                    importlib.reload(win32com.client)
-
-                    self._word_app = win32com.client.Dispatch("Word.Application")
-                    logger.info(
-                        "Successfully created Word application instance after cache clear."
-                    )
-                    return self._word_app
-                except Exception as retry_e:
-                    logger.error(
-                        f"Failed to start Word Application after cache clear: {retry_e}"
-                    )
-                    logger.error(f"Retry error type: {type(retry_e).__name__}")
-                    logger.error(f"Retry traceback: {traceback.format_exc()}")
-            else:
-                logger.error(
-                    "Failed to clear COM cache, cannot retry Word Application creation"
-                )
-            return None
-        except Exception as e:
-            logger.error(f"Failed to start Word Application: {e}")
-            logger.error(f"Error type: {type(e).__name__}")
-            logger.error(f"Traceback: {traceback.format_exc()}")
-            return None
-
-    def get_active_document(self) -> Optional[CDispatch]:
-        """Get the current active document."""
-        return self._active_document
-
-    def set_active_document(self, doc: Optional[CDispatch]) -> None:
-        """Set the current active document."""
-        self._active_document = doc
-
-    def clear_active_document(self) -> None:
-        """Clear the current active document."""
-        self._active_document = None
-
     def close_document(self):
         """关闭当前活动文档"""
         try:
@@ -480,5 +207,4 @@
             return False
         except Exception as e:
             logger.error(f"Error quitting Word application: {e}")
-            return False
->>>>>>> bd8ea6b7
+            return False